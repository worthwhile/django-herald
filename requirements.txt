six
mock
<<<<<<< HEAD
jsonpickle
twilio
=======
twilio
coveralls
pytz
>>>>>>> 29356c9c
<|MERGE_RESOLUTION|>--- conflicted
+++ resolved
@@ -1,10 +1,6 @@
 six
 mock
-<<<<<<< HEAD
 jsonpickle
 twilio
-=======
-twilio
 coveralls
-pytz
->>>>>>> 29356c9c
+pytz