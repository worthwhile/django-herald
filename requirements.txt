six
mock
<<<<<<< HEAD
twilio==5.7.0
=======
twilio
coveralls
pytz
>>>>>>> 29356c9c
<|MERGE_RESOLUTION|>--- conflicted
+++ resolved
@@ -1,9 +1,5 @@
 six
 mock
-<<<<<<< HEAD
-twilio==5.7.0
-=======
 twilio
 coveralls
-pytz
->>>>>>> 29356c9c
+pytz