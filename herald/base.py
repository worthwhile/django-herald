"""
Base notification classes
"""

import json
from email.mime.base import MIMEBase

import jsonpickle
import six
from django.conf import settings
from django.contrib.sites.models import Site
from django.core.mail import EmailMultiAlternatives
from django.template import TemplateDoesNotExist
from django.template.loader import render_to_string
from django.utils import timezone

from .models import SentNotification


class NotificationBase(object):
    """
    base class for sending notifications
    """

    render_types = []
    template_name = None
    context = None
    user = None
    can_disable = True
    verbose_name = None

    def get_context_data(self):
        """
        :return: the context data for rendering the email or text template
        """

        context = self.context or {}

        if settings.DEBUG:
            context['base_url'] = ''
        else:
            site = Site.objects.get_current()
            context['base_url'] = 'http://' + site.domain

        return context

    def send(self, raise_exception=False, user=None):
        """
        Handles the preparing the notification for sending. Called to trigger the send from code.
        If raise_exception is True, it will raise any exceptions rather than simply logging them.
        returns boolean whether or not the notification was sent successfully
        """
        context = self.get_context_data()

        recipients = self.get_recipients()

        if 'text' in self.render_types:
            text_content = self.render('text', context)
        else:
            text_content = None

        if 'html' in self.render_types:
            html_content = self.render('html', context)
        else:
            html_content = None

        sent_from = self.get_sent_from()
        subject = self.get_subject()
        extra_data = self.get_extra_data()

        sent_notification = SentNotification(
            recipients=','.join(recipients),
            text_content=text_content,
            html_content=html_content,
            sent_from=sent_from,
            subject=subject,
            extra_data=json.dumps(extra_data) if extra_data else None,
            notification_class='{}.{}'.format(self.__class__.__module__, self.__class__.__name__),
<<<<<<< HEAD
            user=user
=======
            attachments=jsonpickle.dumps(self.get_attachments())
>>>>>>> fe8f09f4
        )

        return self.resend(sent_notification, raise_exception=raise_exception)

    def get_recipients(self):
        """
        Returns a list of recipients. However the subclass defines that. (emails, phone numbers, etc)
        """

        raise NotImplementedError('Must implement get_recipients.')

    def get_extra_data(self):
        """
        Returns a dictionary of extra data to be stored, and used for sending.
        MUST BE JSON SERIALIZABLE
        """

        return {}

    def get_sent_from(self):
        """
        Returns a "sent from" string. However the subclass defines that. (email, phone number, etc)
        """

        raise NotImplementedError('Must implement get_recipients.')

    def get_subject(self):
        """
        Returns a subject string. Optional.
        """

        return None

    def get_attachments(self):
        """
        Return a list of attachments or None.    
        
        This only works with email.
        """
        return None

    def render(self, render_type, context):
        """
        Renders the template

        :param render_type: the content type to render
        :param context: context data dictionary
        :return: the rendered content
        """

        assert render_type in self.render_types, 'Invalid Render Type'

        try:
            content = render_to_string('herald/{}/{}.{}'.format(
                render_type,
                self.template_name,
                'txt' if render_type == 'text' else render_type
            ), context)
        except TemplateDoesNotExist:
            content = None
            if settings.DEBUG:
                raise

        return content

    @staticmethod
    def get_demo_args():
        """
        Returns iterable of arguments needed to initialize notification for demo purposes
        Usually you want to generate dummy data here for testing
        """
        return []

    @classmethod
    def resend(cls, sent_notification, raise_exception=False):
        """
        Takes a saved sent_notification and sends it again.
        returns boolean whether or not the notification was sent successfully
        """

        # handle skipping a notification based on user preference
        if hasattr(sent_notification.user, 'usernotification'):
            notifications = sent_notification.user.usernotification
            if notifications.disabled_notifications.filter(notification_class=cls.__name__).exists():
                sent_notification.date_sent = timezone.now()
                sent_notification.status = sent_notification.STATUS_USER_DISABLED
                sent_notification.save()
                return True

        try:
            cls._send(
                sent_notification.get_recipients(),
                sent_notification.text_content,
                sent_notification.html_content,
                sent_notification.sent_from,
                sent_notification.subject,
                sent_notification.get_extra_data(),
                sent_notification.get_attachments(),
            )
            sent_notification.status = sent_notification.STATUS_SUCCESS
        except Exception as exc:  # pylint: disable=W0703
            # we want to handle any exception whatsoever
            sent_notification.status = sent_notification.STATUS_FAILED
            sent_notification.error_message = six.text_type(exc)

            if raise_exception:
                raise exc

        sent_notification.date_sent = timezone.now()
        sent_notification.save()

        return sent_notification.status == sent_notification.STATUS_SUCCESS

    @staticmethod
    def _send(recipients, text_content=None, html_content=None, sent_from=None, subject=None, extra_data=None,
              attachments=None):
        """
        Handles the actual sending of the notification. Sub classes must override this
        """

        raise NotImplementedError('Must implement send.')


class EmailNotification(NotificationBase):
    """
    Base class for email notifications
    """

    render_types = ['text', 'html']
    from_email = None
    subject = None
    to_emails = None
    bcc = None
    cc = None  # pylint: disable=C0103
    headers = None
    reply_to = None
    attachments = None

    def get_context_data(self):
        context = super(EmailNotification, self).get_context_data()
        context['subject'] = self.subject
        return context

    def get_recipients(self):
        return self.to_emails

    def get_sent_from(self):
        from_email = self.from_email
        if not from_email:
            from_email = settings.DEFAULT_FROM_EMAIL

        return from_email

    def get_subject(self):
        return self.subject

    def get_extra_data(self):
        extra_data = {}

        if self.bcc:
            extra_data['bcc'] = self.bcc

        if self.cc:
            extra_data['cc'] = self.cc

        if self.headers:
            extra_data['headers'] = self.headers

        if self.reply_to:
            extra_data['reply_to'] = self.reply_to

        return extra_data

    def get_attachments(self):
        """
        Return a list of attachments or None.    

        This only works with email.
        """
        return self.attachments

    @staticmethod
    def _send(recipients, text_content=None, html_content=None, sent_from=None, subject=None, extra_data=None,
              attachments=None):
        if extra_data is None:
            extra_data = {}

        mail = EmailMultiAlternatives(
            subject=subject,
            body=text_content,
            from_email=sent_from,
            to=recipients,
            bcc=extra_data.get('bcc', None),
            headers=extra_data.get('headers', None),
            cc=extra_data.get('cc', None),
            reply_to=extra_data.get('reply_to', None),
        )

        if html_content:
            mail.attach_alternative(html_content, 'text/html')

        if attachments:
            for attachment in attachments:
                # All mimebase attachments must have a Content-ID or Content-Disposition header
                # or they will show up as unnamed attachments"
                if isinstance(attachment, MIMEBase):
                    if attachment.get('Content-ID',False):
                        # if you are sending attachment with content id,
                        # subtype must be 'related'.
                        mail.mixed_subtype = 'related'

                    mail.attach(attachment)
                else:
                    mail.attach(*attachment)

        mail.send()


class TwilioTextNotification(NotificationBase):
    """
    Base class for text notifications.
    Uses twilio
    """

    render_types = ['text']
    from_number = None
    to_number = None

    def get_recipients(self):
        return [self.to_number]

    def get_sent_from(self):
        from_number = self.from_number
        if not from_number:
            try:
                from_number = settings.TWILIO_DEFAULT_FROM_NUMBER
            except AttributeError:
                raise Exception(
                    'TWILIO_DEFAULT_FROM_NUMBER setting is required for sending a TwilioTextNotification'
                )

        return from_number

    @staticmethod
    def _send(recipients, text_content=None, html_content=None, sent_from=None, subject=None, extra_data=None,
              attachments=None):
        try:
            # twilio version 6
            from twilio.rest import Client
        except ImportError:
            try:
                # twillio version < 6
                from twilio.rest import TwilioRestClient as Client
            except ImportError:
                raise Exception('Twilio is required for sending a TwilioTextNotification.')

        try:
            account_sid = settings.TWILIO_ACCOUNT_SID
            auth_token = settings.TWILIO_AUTH_TOKEN
        except AttributeError:
            raise Exception(
                'TWILIO_ACCOUNT_SID and TWILIO_AUTH_TOKEN settings are required for sending a TwilioTextNotification'
            )

        client = Client(account_sid, auth_token)

        client.messages.create(
            body=text_content,
            to=recipients[0],
            from_=sent_from
        )<|MERGE_RESOLUTION|>--- conflicted
+++ resolved
@@ -76,11 +76,8 @@
             subject=subject,
             extra_data=json.dumps(extra_data) if extra_data else None,
             notification_class='{}.{}'.format(self.__class__.__module__, self.__class__.__name__),
-<<<<<<< HEAD
             user=user
-=======
             attachments=jsonpickle.dumps(self.get_attachments())
->>>>>>> fe8f09f4
         )
 
         return self.resend(sent_notification, raise_exception=raise_exception)
