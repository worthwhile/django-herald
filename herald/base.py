--- conflicted
+++ resolved
@@ -79,12 +79,8 @@
             subject=subject,
             extra_data=json.dumps(extra_data) if extra_data else None,
             notification_class='{}.{}'.format(self.__class__.__module__, self.__class__.__name__),
-<<<<<<< HEAD
-            attachments=self._get_encoded_attachments()
-=======
+            attachments=self._get_encoded_attachments(),
             user=user,
-            attachments=jsonpickle.dumps(self.get_attachments()),
->>>>>>> 5a2ec739
         )
 
         return self.resend(sent_notification, raise_exception=raise_exception)
