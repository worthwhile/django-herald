--- conflicted
+++ resolved
@@ -1,10 +1,6 @@
 from django.core import mail
 from django.template import TemplateDoesNotExist
 from django.test import TestCase, override_settings
-<<<<<<< HEAD
-=======
-from django.template import TemplateDoesNotExist
->>>>>>> b9cf82dc
 from mock import patch
 
 from herald.base import NotificationBase, EmailNotification, TwilioTextNotification
@@ -59,26 +55,18 @@
         class DummyNotification(NotificationBase):
             pass
 
-<<<<<<< HEAD
         with self.assertRaises(AssertionError):
             DummyNotification().render('text', {})
-=======
-        render = DummyNotification().render('text', {})
-        self.assertRaises(TemplateDoesNotExist, render)
->>>>>>> b9cf82dc
+
 
     def test_render_invalid_template(self):
         class DummyNotification(NotificationBase):
             render_types = ['text']
             template_name = 'does_not_exist'
-<<<<<<< HEAD
 
         with self.assertRaises(TemplateDoesNotExist):
             DummyNotification().render('text', {})
-=======
-        render = DummyNotification().render('text', {})
-        self.assertRaises(TemplateDoesNotExist, render)
->>>>>>> b9cf82dc
+
 
     def test_render_invalid(self):
         class DummyNotification(NotificationBase):
