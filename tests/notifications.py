<<<<<<< HEAD
from email.mime.image import MIMEImage

=======
from herald.base import EmailNotification, TwilioTextNotification
>>>>>>> eacae4a6
from herald import registry
from herald.base import EmailNotification


class MyNotification(EmailNotification):
    context = {'hello': 'world'}
    template_name = 'hello_world'
    to_emails = ['test@test.com']

<<<<<<< HEAD
    def get_attachments(self):
        # this returns two attachments, one a text file, the other an inline attachment that can be referred to in a
        # template using cid: notation
        fp = open('python.jpeg', 'rb')
        img = MIMEImage(fp.read())
        img.add_header('Content-ID', '<{}>'.format('python.jpg'))

        raw_data = 'Some Report Data'

        return [
            ('Report.txt', raw_data, 'text/plain'),
            img,
        ]


registry.register(MyNotification)
=======
registry.register(MyNotification)


class MyTwilioNotification(TwilioTextNotification):
    context = {'hello': 'world'}
    template_name = 'hello_world'
    to_emails = ['test@test.com']

registry.register(MyTwilioNotification)
>>>>>>> eacae4a6
<|MERGE_RESOLUTION|>--- conflicted
+++ resolved
@@ -1,19 +1,13 @@
-<<<<<<< HEAD
-from email.mime.image import MIMEImage
-
-=======
 from herald.base import EmailNotification, TwilioTextNotification
->>>>>>> eacae4a6
 from herald import registry
 from herald.base import EmailNotification
-
+from email.mime.image import MIMEImage
 
 class MyNotification(EmailNotification):
     context = {'hello': 'world'}
     template_name = 'hello_world'
     to_emails = ['test@test.com']
 
-<<<<<<< HEAD
     def get_attachments(self):
         # this returns two attachments, one a text file, the other an inline attachment that can be referred to in a
         # template using cid: notation
@@ -30,8 +24,6 @@
 
 
 registry.register(MyNotification)
-=======
-registry.register(MyNotification)
 
 
 class MyTwilioNotification(TwilioTextNotification):
@@ -39,5 +31,4 @@
     template_name = 'hello_world'
     to_emails = ['test@test.com']
 
-registry.register(MyTwilioNotification)
->>>>>>> eacae4a6
+registry.register(MyTwilioNotification)