# django-herald

[![Latest PyPI version](https://badge.fury.io/py/django-herald.svg)](https://pypi.python.org/pypi/django-herald)
[![Build Status](https://travis-ci.org/worthwhile/django-herald.svg?branch=master)](https://travis-ci.org/worthwhile/django-herald)
[![Coverage Status](https://coveralls.io/repos/github/worthwhile/django-herald/badge.svg?branch=master)](https://coveralls.io/github/worthwhile/django-herald?branch=master)

[![Logo](https://github.com/worthwhile/django-herald/blob/master/logo.png)](https://github.com/worthwhile/django-herald)

Django library for separating the message content from transmission method

# Installation

1. `pip install django-herald`
2. Add `herald` and `django.contrib.sites` to `INSTALLED_APPS`.
3. Add herald's URLS:

        if settings.DEBUG:
            urlpatterns = [
                url(r'^herald/', include('herald.urls')),
            ] + urlpatterns

# Usage

1. Create a `notifications.py` file in any django app. This is where your notification classes will live. Add a class like this:

        from herald import registry
        from herald.base import EmailNotification


        class WelcomeEmail(EmailNotification):  # extend from EmailNotification for emails
           template_name = 'welcome_email'  # name of template, without extension
           subject = 'Welcome'  # subject of email

           def __init__(self, user):  # optionally customize the initialization
               self.context = {'user': user}  # set context for the template rendering
               self.to_emails = [user.email]  # set list of emails to send to

           @staticmethod
           def get_demo_args():  # define a static method to return list of args needed to initialize class for testing
               from users.models import User
               return [User.objects.order_by('?')[0]]

        registry.register(WelcomeEmail)  # finally, register your notification class
        
        # Alternatively, a class decorator can be used to register the notification:
        
        @registry.register_decorator()
        class WelcomeEmail(EmailNotification):
            ...
        

2. Create templates for rendering the email using this file structure:

        templates/
            herald/
                text/
                    welcome_email.txt
                html/
                    welcome_email.html

3. Test how your email looks by navigating to `/herald/`.

4. Send your email wherever you need in your code:

        WelcomeEmail(user).send()

5. View the sent emails in django admin and even be able to resend it.


## Deleting Old Notifications

The `delnotifs` command is useful for purging the notification history.

The default usage will delete everything from sent during today:

    python manage.py delnotifs

However, you can also pass arguments for `start` or `end` dates. `end` is up to, but not including that date.

    python manage.py delnotifs --start='2016-01-01' --end='2016-01-10'


## Asynchronous Email Sending

If you are sending slightly different emails to a large number of people, it might take quite a while to process. By default, Django will process this all synchronously. For asynchronous support, we recommend django-celery-email. It is very straightfoward to setup and integrate: https://github.com/pmclanahan/django-celery-email


<<<<<<< HEAD
## User Disabled Notifications

If you want to disable certain notifications per user, add a record to the UserNotification table and
add notifications to the disabled_notifications many to many table.

For example:

        user = User.objects.get(id=user.id)

        notification = Notification.objects.get(notification_class='MyNotification')

        # disable the notification
        user.usernotification.disabled_notifications.add(notification)

By default, notifications can be disabled.  You can put can_disable = False in your notification class and the system will
populate the database with this default.  Your Notification class can also override the verbose_name by setting it in your
inherited Notification class.  Like this:

    class MyNotification(EmailNotification):
        can_disable = False
        verbose_name = "My Required Notification"
=======
## herald.contrib.auth

Django has built-in support for sending password reset emails. If you would like to send those emails using herald, you can use the notification class in herald.contrib.auth.

First, add `herald.contrib.auth` to `INSTALLED_APPS` (in addition to `herald`).

Second, use the `HeraldPasswordResetForm` in place of django's built in `PasswordResetForm`. This step is entirely dependant on your project structure, but it essentially just involves changing the form class on the password reset view in some way:

    # you may simply just need to override the password reset url like so:
    url(r'^password_reset/$', password_reset, name='password_reset', {'password_reset_form': HeraldPasswordResetForm}),
    
    # of if you are using something like django-authtools:
    url(r'^password_reset/$', PasswordResetView.as_view(form_class=HeraldPasswordResetForm), name='password_reset'),
    
    # or you may have a customized version of the password reset view:
    class MyPasswordResetView(FormView):
        form_class = HeraldPasswordResetForm  # change the form class here
        
    # or, you may have a custom password reset form already. In that case, you will want to extend from the HeraldPasswordResetForm:
    class MyPasswordResetForm(HeraldPasswordResetForm):
        ...
        
    # alternatively, you could even just send the notification wherever you wish, seperate from the form:
    PasswordResetEmail(some_user).send()

Third, you may want to customize the templates for the email. By default, herald will use the `registration/password_reset_email.html` that is provided by django for both the html and text versions of the email. But you can simply override `herald/html/password_reset.html` and/or `herald/text/password_reset.txt` to suit your needs.

>>>>>>> eacae4a6

# Running Tests

    python runtests.py<|MERGE_RESOLUTION|>--- conflicted
+++ resolved
@@ -41,13 +41,13 @@
                return [User.objects.order_by('?')[0]]
 
         registry.register(WelcomeEmail)  # finally, register your notification class
-        
+
         # Alternatively, a class decorator can be used to register the notification:
-        
+
         @registry.register_decorator()
         class WelcomeEmail(EmailNotification):
             ...
-        
+
 
 2. Create templates for rendering the email using this file structure:
 
@@ -85,7 +85,33 @@
 If you are sending slightly different emails to a large number of people, it might take quite a while to process. By default, Django will process this all synchronously. For asynchronous support, we recommend django-celery-email. It is very straightfoward to setup and integrate: https://github.com/pmclanahan/django-celery-email
 
 
-<<<<<<< HEAD
+## herald.contrib.auth
+
+Django has built-in support for sending password reset emails. If you would like to send those emails using herald, you can use the notification class in herald.contrib.auth.
+
+First, add `herald.contrib.auth` to `INSTALLED_APPS` (in addition to `herald`).
+
+Second, use the `HeraldPasswordResetForm` in place of django's built in `PasswordResetForm`. This step is entirely dependant on your project structure, but it essentially just involves changing the form class on the password reset view in some way:
+
+    # you may simply just need to override the password reset url like so:
+    url(r'^password_reset/$', password_reset, name='password_reset', {'password_reset_form': HeraldPasswordResetForm}),
+
+    # of if you are using something like django-authtools:
+    url(r'^password_reset/$', PasswordResetView.as_view(form_class=HeraldPasswordResetForm), name='password_reset'),
+
+    # or you may have a customized version of the password reset view:
+    class MyPasswordResetView(FormView):
+        form_class = HeraldPasswordResetForm  # change the form class here
+
+    # or, you may have a custom password reset form already. In that case, you will want to extend from the HeraldPasswordResetForm:
+    class MyPasswordResetForm(HeraldPasswordResetForm):
+        ...
+
+    # alternatively, you could even just send the notification wherever you wish, seperate from the form:
+    PasswordResetEmail(some_user).send()
+
+Third, you may want to customize the templates for the email. By default, herald will use the `registration/password_reset_email.html` that is provided by django for both the html and text versions of the email. But you can simply override `herald/html/password_reset.html` and/or `herald/text/password_reset.txt` to suit your needs.
+
 ## User Disabled Notifications
 
 If you want to disable certain notifications per user, add a record to the UserNotification table and
@@ -107,35 +133,6 @@
     class MyNotification(EmailNotification):
         can_disable = False
         verbose_name = "My Required Notification"
-=======
-## herald.contrib.auth
-
-Django has built-in support for sending password reset emails. If you would like to send those emails using herald, you can use the notification class in herald.contrib.auth.
-
-First, add `herald.contrib.auth` to `INSTALLED_APPS` (in addition to `herald`).
-
-Second, use the `HeraldPasswordResetForm` in place of django's built in `PasswordResetForm`. This step is entirely dependant on your project structure, but it essentially just involves changing the form class on the password reset view in some way:
-
-    # you may simply just need to override the password reset url like so:
-    url(r'^password_reset/$', password_reset, name='password_reset', {'password_reset_form': HeraldPasswordResetForm}),
-    
-    # of if you are using something like django-authtools:
-    url(r'^password_reset/$', PasswordResetView.as_view(form_class=HeraldPasswordResetForm), name='password_reset'),
-    
-    # or you may have a customized version of the password reset view:
-    class MyPasswordResetView(FormView):
-        form_class = HeraldPasswordResetForm  # change the form class here
-        
-    # or, you may have a custom password reset form already. In that case, you will want to extend from the HeraldPasswordResetForm:
-    class MyPasswordResetForm(HeraldPasswordResetForm):
-        ...
-        
-    # alternatively, you could even just send the notification wherever you wish, seperate from the form:
-    PasswordResetEmail(some_user).send()
-
-Third, you may want to customize the templates for the email. By default, herald will use the `registration/password_reset_email.html` that is provided by django for both the html and text versions of the email. But you can simply override `herald/html/password_reset.html` and/or `herald/text/password_reset.txt` to suit your needs.
-
->>>>>>> eacae4a6
 
 # Running Tests
 
