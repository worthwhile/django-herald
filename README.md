--- conflicted
+++ resolved
@@ -84,42 +84,6 @@
 
 If you are sending slightly different emails to a large number of people, it might take quite a while to process. By default, Django will process this all synchronously. For asynchronous support, we recommend django-celery-email. It is very straightfoward to setup and integrate: https://github.com/pmclanahan/django-celery-email
 
-<<<<<<< HEAD
-## Email Attachments
-
-To send attachments, assign a list of tuples to the attachments attribute of your EmailNotification instance, or override the get_attachments() method. The tuples should consist of the filename, the raw attachment data, and the mimetype.  It is up to you to get the attachment data.  Like this:
-
-    raw_data = get_pdf_data()
-
-    email.attachments = [
-       ('Report.pdf', raw_data, 'application/pdf'),
-       ('report.txt', 'text version of report', 'text/plain')
-    ]
-    email.send()
-
-You can also provide a MIMEBase object instead of a tuple.  See the documentation for attachments under EmailMessage Objects/attachments in the Django documentation.
-
-# Inline Attachments
-
-Sometimes you want to embed an image directly into the email content.  Do that by using a MIMEImage assigning a content id header to a MIMEImage, like this:
-
-    email = WelcomeEmail(user)
-    im = get_thumbnail(image_file.name, '600x600', quality=95)
-    my_image = MIMEImage(im.read()) # MIMEImage inherits from MIMEBase
-    my_image.add_header('Content-ID', '<{}>'.format(image_file.name))
-
-You can refer to these images in your html email templates using the Content ID (cid) like this:
-
-    <img src="cid:{{image_file.name}}" />
-
-# Other MIME attachments
-
-You can also attach any MIMEBase objects as regular attachments, but you must add a content-disposition header, or they will be inaccessible:  
-
-    my_image.add_header('Content-Disposition', 'attachment; filename="python.jpg"')
-
-Attachments can cause your database to become quite large, so you should be sure to run the management commands to purge the database of old messages.
-=======
 
 ## herald.contrib.auth
 
@@ -148,7 +112,41 @@
 
 Third, you may want to customize the templates for the email. By default, herald will use the `registration/password_reset_email.html` that is provided by django for both the html and text versions of the email. But you can simply override `herald/html/password_reset.html` and/or `herald/text/password_reset.txt` to suit your needs.
 
->>>>>>> eacae4a6
+
+## Email Attachments
+
+To send attachments, assign a list of tuples to the attachments attribute of your EmailNotification instance, or override the get_attachments() method. The tuples should consist of the filename, the raw attachment data, and the mimetype.  It is up to you to get the attachment data.  Like this:
+
+    raw_data = get_pdf_data()
+
+    email.attachments = [
+       ('Report.pdf', raw_data, 'application/pdf'),
+       ('report.txt', 'text version of report', 'text/plain')
+    ]
+    email.send()
+
+You can also provide a MIMEBase object instead of a tuple.  See the documentation for attachments under EmailMessage Objects/attachments in the Django documentation.
+
+### Inline Attachments
+
+Sometimes you want to embed an image directly into the email content.  Do that by using a MIMEImage assigning a content id header to a MIMEImage, like this:
+
+    email = WelcomeEmail(user)
+    im = get_thumbnail(image_file.name, '600x600', quality=95)
+    my_image = MIMEImage(im.read()) # MIMEImage inherits from MIMEBase
+    my_image.add_header('Content-ID', '<{}>'.format(image_file.name))
+
+You can refer to these images in your html email templates using the Content ID (cid) like this:
+
+    <img src="cid:{{image_file.name}}" />
+
+### Other MIME attachments
+
+You can also attach any MIMEBase objects as regular attachments, but you must add a content-disposition header, or they will be inaccessible:  
+
+    my_image.add_header('Content-Disposition', 'attachment; filename="python.jpg"')
+
+Attachments can cause your database to become quite large, so you should be sure to run the management commands to purge the database of old messages.
 
 # Running Tests
 
